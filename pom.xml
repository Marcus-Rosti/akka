<project xmlns="http://maven.apache.org/POM/4.0.0"
         xmlns:xsi="http://www.w3.org/2001/XMLSchema-instance"
         xsi:schemaLocation="http://maven.apache.org/POM/4.0.0 http://maven.apache.org/maven-v4_0_0.xsd">

  <modelVersion>4.0.0</modelVersion>

  <name>Akka Project</name>
  <artifactId>akka</artifactId>
  <groupId>se.scalablesolutions.akka</groupId>
  <version>0.6</version>
  <inceptionYear>2009</inceptionYear>
  <url>http://akkasource.org</url>
  <packaging>pom</packaging>

  <description>
    Akka implements a unique hybrid of:
      * Actors , which gives you:
       * Simple and high-level abstractions for concurrency and parallelism.
       * Asynchronous, non-blocking and highly performant event-driven programming model.
       * Very lightweight event-driven processes (create ~6.5 million actors on 4 G RAM).
       * Supervision hierarchies with let-it-crash semantics. For writing highly fault-tolerant systems that never stop, systems that self-heal.
      * Software Transactional Memory (STM). (Distributed transactions coming soon).
      * Transactors: combine actors and STM into transactional actors. Allows you to compose atomic message flows with automatic rollback and retry.
      * Remoting: highly performant distributed actors with remote supervision and error management.
      * Cluster membership management.

    Akka also has a set of add-on modules:
      * Persistence: A set of pluggable back-end storage modules that works in sync with the STM.
        * Cassandra distributed and highly scalable database.
        * MongoDB document database.
        * Redis data structures database (upcoming)
      * REST (JAX-RS): Expose actors as REST services.
      * Comet: Expose actors as Comet services.
      * Security: Digest and Kerberos based security.
      * Microkernel: Run Akka as a stand-alone kernel.
  </description>

  <properties>
    <scala.version>2.7.7</scala.version>
    <project.build.sourceEncoding>UTF-8</project.build.sourceEncoding>
    <maven.compiler.source>1.5</maven.compiler.source>
    <maven.compiler.target>${maven.compiler.source}</maven.compiler.target>
    <maven.compiler.encoding>${project.build.sourceEncoding}</maven.compiler.encoding>
    <project.reporting.outputEncoding>${project.build.sourceEncoding}</project.reporting.outputEncoding>
    <atmosphere.version>0.5-SNAPSHOT</atmosphere.version>
    <jersey.version>1.1.5-ea-SNAPSHOT</jersey.version>
    <grizzly.version>1.9.18-i</grizzly.version>
  </properties>

  <modules>
    <module>akka-util-java</module>
    <module>akka-util</module>
    <module>akka-core</module>
    <module>akka-persistence</module>
    <module>akka-rest</module>
    <module>akka-comet</module>
    <module>akka-amqp</module>
    <module>akka-security</module>
    <module>akka-kernel</module>
    <module>akka-fun-test-java</module>
<<<<<<< HEAD
    <module>akka-samples-scala</module>
    <module>akka-samples-lift</module>
    <module>akka-samples-chat</module>
    <module>akka-samples-java</module>
    <module>akka-samples-security</module>
    <module>akka-spring</module>
=======
    <module>akka-samples</module>
>>>>>>> 46e6a78e
  </modules>

  <organization>
    <name>Scalable Solutions AB</name>
    <url>http://scalablesolutions.se</url>
  </organization>

  <licenses>
    <license>
      <name>The Apache License, ASL Version 2.0</name>
      <url>http://www.apache.org/licenses/LICENSE-2.0</url>
    </license>
  </licenses>

  <developers>
    <developer>
      <id>jboner</id>
      <name>Jonas Bon&#233;r</name>
      <timezone>+1</timezone>
      <email>jonas [REMOVE] AT jonasboner DOT com</email>
      <roles>
        <role>Founder</role>
        <role>Hacker</role>
        <role>Despot</role>
      </roles>
    </developer>
    <developer>
      <id>viktorklang</id>
      <name>Viktor Klang</name>
      <timezone>+1</timezone>
      <email>viktor.klang [REMOVE] AT gmail DOT com</email>
      <roles>
      	<role>Sourceror</role>
        <role>Ninja-Zombie</role>
      </roles>
    </developer>
  </developers>

  <scm>
    <connection>scm:git:git://github.com/jboner/akka.git</connection>
    <developerConnection>scm:git:git@github.com:jboner/akka.git</developerConnection>
    <url>http://github.com/jboner/akka</url>
  </scm>

  <issueManagement>
    <system>assembla</system>
    <url>http://assembla.com/spaces/akka/</url>
  </issueManagement>

  <ciManagement>
    <system>hudson</system>
    <url>http://hudson.scala-tools.org/job/akka/</url>
    <notifiers>
      <!-- TODO: Configure-->
      <notifier/>
    </notifiers>
  </ciManagement>

  <mailingLists>
    <mailingList>
      <name>User and Developer Discussion List</name>
      <archive>http://groups.google.com/group/akka-user</archive>
      <post>akka-user@googlegroups.com</post>
      <subscribe>akka-user+subscribe@googlegroups.com</subscribe>
      <unsubscribe>akka-user+unsubscribe@googlegroups.com</unsubscribe>
    </mailingList>
  </mailingLists>

  <repositories>
    <repository>
      <id>project.embedded.module</id>
      <name>Project Embedded Repository</name>
      <url>file://${basedir}/../embedded-repo</url>
    </repository>
    <repository>
      <id>repo1.maven</id>
      <name>Maven Main Repository</name>
      <url>http://repo1.maven.org/maven2</url>
    </repository>
    <repository>
      <id>scala-tools-snapshots</id>
      <name>Scala-Tools Maven2 Snapshot Repository</name>
      <url>http://scala-tools.org/repo-snapshots</url>
    </repository>
    <repository>
      <id>scala-tools</id>
      <name>Scala-Tools Maven2 Repository</name>
      <url>http://scala-tools.org/repo-releases</url>
    </repository>
    <repository>
      <id>lag</id>
      <name>Configgy's' Repository</name>
      <url>http://www.lag.net/repo</url>
    </repository>
    <repository>
      <id>multiverse-releases</id>
      <url>http://multiverse.googlecode.com/svn/maven-repository/releases</url>
      <snapshots>
        <enabled>false</enabled>
      </snapshots>
    </repository>
    <repository>
      <id>multiverse-snaphosts</id>
      <url>http://multiverse.googlecode.com/svn/maven-repository/snapshots</url>
    </repository>
    <repository>
      <id>maven2-repository.dev.java.net</id>
      <name>Java.net Repository for Maven</name>
      <url>http://download.java.net/maven/2</url>
    </repository>
    <repository>
      <id>java.net</id>
      <name>Java.net Legacy Repository for Maven</name>
      <url>http://download.java.net/maven/1</url>
      <layout>legacy</layout>
    </repository>
    <repository>
      <id>guiceyfruit.release</id>
      <name>GuiceyFruit Release Repository</name>
      <url>http://guiceyfruit.googlecode.com/svn/repo/releases/</url>
      <snapshots>
        <enabled>false</enabled>
      </snapshots>
      <releases>
        <enabled>true</enabled>
      </releases>
    </repository>
    <repository>
      <id>guiceyfruit.snapshot</id>
      <name>GuiceyFruit Snapshot Repository</name>
      <url>http://guiceyfruit.googlecode.com/svn/repo/snapshots/</url>
      <snapshots>
        <enabled>true</enabled>
      </snapshots>
      <releases>
        <enabled>false</enabled>
      </releases>
    </repository>
    <repository>
      <id>guice-maven</id>
      <name>guice maven</name>
      <url>http://guice-maven.googlecode.com/svn/trunk</url>
    </repository>
    <repository>
      <id>google-maven-repository</id>
      <name>Google Maven Repository</name>
      <url>http://google-maven-repository.googlecode.com/svn/repository/</url>
    </repository>
    <repository>
      <id>repository.codehaus.org</id>
      <name>Codehaus Maven Repository</name>
      <url>http://repository.codehaus.org</url>
      <snapshots>
        <enabled>true</enabled>
      </snapshots>
    </repository>
    <repository>
      <id>repository.jboss.org</id>
      <name>JBoss Repository for Maven</name>
      <url>http://repository.jboss.org/maven2</url>
      <snapshots>
        <enabled>false</enabled>
      </snapshots>
    </repository>
    <repository>
      <id>nexus.griddynamics.net</id>
      <name>Grid Dynamics Maven Repository</name>
      <url>https://nexus.griddynamics.net/nexus/content/groups/public</url>
      <snapshots>
        <enabled>false</enabled>
      </snapshots>
    </repository>
    <repository>
      <id>databinder.net/repo/</id>
      <name>dbDispatch Repository for Maven</name>
      <url>http://databinder.net/repo</url>
      <snapshots>
        <enabled>false</enabled>
      </snapshots>
    </repository>
  </repositories>

  <pluginRepositories>
    <pluginRepository>
      <id>onejar-maven-plugin.googlecode.com</id>
      <url>http://onejar-maven-plugin.googlecode.com/svn/mavenrepo</url>
    </pluginRepository>
    <pluginRepository>
      <id>scala-tools.org</id>
      <name>Scala-Tools Maven2 Repository</name>
      <url>http://scala-tools.org/repo-releases</url>
    </pluginRepository>
  </pluginRepositories>

  <build>
    <sourceDirectory>src/main/scala</sourceDirectory>
    <testSourceDirectory>src/test/scala</testSourceDirectory>
    <plugins>
      <plugin>
        <groupId>org.apache.maven.plugins</groupId>
        <artifactId>maven-surefire-plugin</artifactId>
        <version>2.4.2</version>
        <configuration>
          <includes>
            <include>**/*Test.java</include>
            <!--include>**/*Spec.java</include-->
          </includes>
          <excludes>
            <exclude>**/InMemNestedStateTest.java</exclude>
          </excludes>
          <systemProperties>
            <property>
              <name>akka.home</name>
              <value>${basedir}/..</value>
            </property>
            <property>
              <name>org.multiverse.api.exceptions.WriteConflictException.reuse</name>
              <value>true</value>
            </property>
          </systemProperties>
        </configuration>
      </plugin>
      <plugin>
        <groupId>org.mortbay.jetty</groupId>
        <artifactId>maven-jetty-plugin</artifactId>
        <configuration>
          <contextPath>/</contextPath>
          <scanIntervalSeconds>5</scanIntervalSeconds>
        </configuration>
      </plugin>
      <plugin>
        <groupId>org.apache.maven.plugins</groupId>
        <artifactId>maven-compiler-plugin</artifactId>
        <version>2.0.2</version>
        <configuration>
          <source>1.5</source>
          <target>1.5</target>
        </configuration>
      </plugin>
      <plugin>
        <groupId>org.scala-tools</groupId>
        <artifactId>maven-scala-plugin</artifactId>
        <version>2.10.1</version>
        <executions>
          <execution>
            <goals>
              <goal>compile</goal>
              <goal>testCompile</goal>
            </goals>
          </execution>
        </executions>
        <configuration>
          <jvmArgs>
            <jvmArg>-Xmx1024m</jvmArg>
          </jvmArgs>
          <!--args>
            <arg>-unchecked</arg>
            <arg>-deprecation</arg>
            <arg>-Xno-varargs-conversion</arg>
          </args-->
          <scalaVersion>${scala.version}</scalaVersion>
        </configuration>
      </plugin>
      <plugin>
        <inherited>true</inherited>
        <artifactId>maven-source-plugin</artifactId>
        <executions>
          <execution>
            <id>attach-sources</id>
            <goals>
              <goal>jar</goal>
            </goals>
          </execution>
        </executions>
      </plugin>
      <plugin>
        <groupId>org.apache.maven.plugins</groupId>
        <artifactId>maven-changes-plugin</artifactId>
        <version>2.0</version>
      </plugin>
      <plugin>
        <groupId>org.apache.maven.plugins</groupId>
        <artifactId>maven-jar-plugin</artifactId>
        <version>2.2</version>
        <configuration>
          <archive>
            <manifestEntries>
              <akka_version>${project.version}</akka_version>
            </manifestEntries>
          </archive>
        </configuration>
      </plugin>
      <plugin>
        <groupId>org.apache.maven.plugins</groupId>
        <artifactId>maven-antrun-plugin</artifactId>
      </plugin>
      <plugin>
        <groupId>org.apache.maven.plugins</groupId>
        <artifactId>maven-enforcer-plugin</artifactId>
        <version>1.0-beta-1</version>
        <executions>
          <execution>
            <id>enforce-java</id>
            <goals>
              <goal>enforce</goal>
            </goals>
            <configuration>
              <rules>
                <requireJavaVersion>
                  <version>1.6.0</version>
                </requireJavaVersion>
              </rules>
            </configuration>
          </execution>
        </executions>
      </plugin>
    </plugins>
    <pluginManagement>
      <plugins>
        <plugin>
          <groupId>org.apache.maven.plugins</groupId>
          <artifactId>maven-enforcer-plugin</artifactId>
          <version>1.0-beta-1</version>
        </plugin>
        <plugin>
          <groupId>org.apache.felix</groupId>
          <artifactId>maven-bundle-plugin</artifactId>
          <version>2.0.0</version>
          <extensions>true</extensions>
          <configuration>
            <instructions>
              <Bundle-RequiredExecutionEnvironment>J2SE-1.5</Bundle-RequiredExecutionEnvironment>
              <_versionpolicy>[$(@),$(version;=+;$(@)))</_versionpolicy>
            </instructions>
          </configuration>
          <executions>
            <execution>
              <id>create-bundle</id>
              <phase>package</phase>
              <goals>
                <goal>bundle</goal>
              </goals>
            </execution>
            <execution>
              <id>bundle-install</id>
              <phase>install</phase>
              <goals>
                <goal>install</goal>
              </goals>
            </execution>
          </executions>
        </plugin>
      </plugins>
    </pluginManagement>
  </build>
  <reporting>
    <plugins>
      <plugin>
        <groupId>org.codehaus.mojo</groupId>
        <artifactId>taglist-maven-plugin</artifactId>
        <version>2.3</version>
        <configuration>
          <tags>
            <tag>FIXME</tag>
            <tag>TODO</tag>
            <tag>XXX</tag>
            <tag>@fixme</tag>
            <tag>@todo</tag>
            <tag>@deprecated</tag>
          </tags>
        </configuration>
      </plugin>
      <plugin>
        <groupId>org.apache.maven.plugins</groupId>
        <artifactId>maven-project-info-reports-plugin</artifactId>
        <version>2.1.2</version>
        <reportSets>
          <reportSet>
            <reports>
              <report>cim</report>
              <report>dependencies</report>
              <report>dependency-convergence</report>
              <!--<report>dependency-management</report>-->
              <report>index</report>
              <report>issue-tracking</report>
              <report>license</report>
              <report>mailing-list</report>
              <!--<report>plugin-management</report>-->
              <report>plugins</report>
              <report>project-team</report>
              <report>scm</report>
              <report>summary</report>
            </reports>
          </reportSet>
        </reportSets>
      </plugin>
      <plugin>
        <groupId>org.scala-tools</groupId>
        <artifactId>maven-scala-plugin</artifactId>
        <version>2.12.2</version>
        <configuration>
          <charset>${project.build.sourceEncoding}</charset>
          <!--<bottom>Copyright &#169; {inceptionYear}-{currentYear} {organizationName}. All Rights Reserved.</bottom>-->
          <vscaladocVersion>1.2-SNAPSHOT</vscaladocVersion>
          <scalaVersion>${scala.version}</scalaVersion>
          <jvmArgs>
            <jvmArg>-Xmx1024m</jvmArg>
            <jvmArg>-DpackageLinkDefs=file://${project.build.directory}/packageLinkDefs.properties</jvmArg>
          </jvmArgs>
          <!--FIXME: see that sxr plugin works -->
          <!--
          <compilerPlugins>
            <compilerPlugin>
              <groupId>org.scala-tools.sxr</groupId>
              <artifactId>sxr_${scala.version}</artifactId>
              <version>0.2.3</version>
            </compilerPlugin>
          </compilerPlugins>
          -->
        </configuration>
      </plugin>
      <plugin>
        <groupId>org.apache.maven.plugins</groupId>
        <artifactId>maven-changes-plugin</artifactId>
        <version>2.1</version>
        <reportSets>
          <reportSet>
            <reports>
              <report>changes-report</report>
            </reports>
          </reportSet>
        </reportSets>
        <configuration>
          <xmlPath>${basedir}/changes.xml</xmlPath>
        </configuration>
      </plugin>
      <plugin>
        <artifactId>maven-surefire-report-plugin</artifactId>
        <configuration><!--showSuccess>false</showSuccess--></configuration>
        <reportSets>
          <reportSet>
            <reports>
              <report>report-only</report>
            </reports>
          </reportSet>
        </reportSets>
      </plugin>
    </plugins>
  </reporting>
  <distributionManagement>
  </distributionManagement>
  <profiles>
    <profile>
      <id>release</id>
      <distributionManagement>
        <repository>
          <id>scala-tools.org</id>
          <url>http://nexus.scala-tools.org/content/repositories/releases</url>
        </repository>
        <site>
          <id>scala-tools.org</id>
          <url>file://${user.home}/.m2/mvnsites/akka</url>
        </site>
      </distributionManagement>
    </profile>
    <profile>
      <id>hudson</id>
      <distributionManagement>
        <repository>
          <id>hudson.scala-tools.org</id>
          <url>file:///home/scala-tools.org/www/repo-snapshots</url>
        </repository>
        <snapshotRepository>
          <id>hudson.scala-tools.org</id>
          <url>file:///home/scala-tools.org/www/repo-snapshots</url>
          <uniqueVersion>false</uniqueVersion>
        </snapshotRepository>
        <site>
          <id>hudson.scala-tools.org</id>
          <url>file:///home/scala-tools.org/www/mvnsites-snapshots/akka</url>
        </site>
      </distributionManagement>
    </profile>
  </profiles>
</project><|MERGE_RESOLUTION|>--- conflicted
+++ resolved
@@ -56,18 +56,10 @@
     <module>akka-comet</module>
     <module>akka-amqp</module>
     <module>akka-security</module>
+    <module>akka-spring</module>
     <module>akka-kernel</module>
     <module>akka-fun-test-java</module>
-<<<<<<< HEAD
-    <module>akka-samples-scala</module>
-    <module>akka-samples-lift</module>
-    <module>akka-samples-chat</module>
-    <module>akka-samples-java</module>
-    <module>akka-samples-security</module>
-    <module>akka-spring</module>
-=======
     <module>akka-samples</module>
->>>>>>> 46e6a78e
   </modules>
 
   <organization>
