--- conflicted
+++ resolved
@@ -80,11 +80,7 @@
     id = "akka-remote",
     base = file("akka-remote"),
     dependencies = Seq(actor, actorTests % "test->test", testkit % "test->test"),
-<<<<<<< HEAD
-    settings = defaultSettings ++ multiJvmSettings ++ schoirSettings ++ OSGi.remote ++ Seq(
-=======
-    settings = defaultSettings ++ multiJvmSettings ++ Seq(
->>>>>>> 7d342e5c
+    settings = defaultSettings ++ multiJvmSettings ++ OSGi.remote ++ Seq(
       libraryDependencies ++= Dependencies.remote,
       // disable parallel tests
       parallelExecution in Test := false,
@@ -116,13 +112,8 @@
   lazy val cluster = Project(
     id = "akka-cluster",
     base = file("akka-cluster"),
-<<<<<<< HEAD
-    dependencies = Seq(remote, remote % "test->test", testkit % "test->test"),
-    settings = defaultSettings ++ multiJvmSettings ++ schoirSettings ++ OSGi.cluster ++ Seq(
-=======
     dependencies = Seq(remote, remoteTests % "compile;test->test;multi-jvm->multi-jvm", testkit % "test->test"),
-    settings = defaultSettings ++ multiJvmSettings ++ Seq(
->>>>>>> 7d342e5c
+    settings = defaultSettings ++ multiJvmSettings ++ OSGi.cluster ++ Seq(
       libraryDependencies ++= Dependencies.cluster,
       // disable parallel tests
       parallelExecution in Test := false,
@@ -472,50 +463,33 @@
 
 object OSGi {
 
-  val actor = osgiSettings ++ Seq(
-    OsgiKeys.exportPackage := Seq("akka*", "com.typesafe.config.*"),
-    OsgiKeys.importPackage := Seq("!sun.misc", scalaImport()),
-    OsgiKeys.privatePackage := Seq("org.jboss.netty.akka.util.*", "com.eaio.*")
-  )
-
-  val agent = osgiSettings ++ Seq(
-    OsgiKeys.exportPackage := Seq("akka.agent.*")
-  )
-
-  val camel = osgiSettings ++ Seq(
-    OsgiKeys.exportPackage := Seq("akka.camel.*", "akka.camelexamples"),
-    OsgiKeys.importPackage := Seq(scalaImport(), akkaImport(), "org.apache.camel.*")
-  )
-
-  val cluster = osgiSettings ++ Seq(
-    OsgiKeys.exportPackage := Seq("akka.cluster.*")
-  )
-
-  val fileMailbox = osgiSettings ++ Seq(
-    OsgiKeys.exportPackage := Seq("akka.actor.mailbox.*")
-  )
-
-  val mailboxesCommon = osgiSettings ++ Seq(
-    OsgiKeys.exportPackage := Seq("akka.actor.mailbox.*")
-  )
-
-  val remote = osgiSettings ++ Seq(
-    OsgiKeys.exportPackage := Seq("akka.remote.*", "akka.routing.*", "akka.serialization.*")
-  )
-
-  val slf4j = osgiSettings ++ Seq(
-    OsgiKeys.exportPackage := Seq("akka.event.slf4j.*")
-  )
-
-  val transactor = osgiSettings ++ Seq(
-    OsgiKeys.exportPackage := Seq("akka.transactor.*")
-  )
-
-  val zeroMQ = osgiSettings ++ Seq(
-    OsgiKeys.exportPackage := Seq("akka.zeromq.*")
-  )
-
-  def scalaImport(packageName: String = "scala.*") = "%s;version=\"[2.9.1,2.10)\"".format(packageName)
+  val actor = exports(Seq("akka*"))
+
+  val agent = exports(Seq("akka.agent.*"))
+
+  val camel = exports(Seq("akka.camel.*", "akka.camelexamples"))
+
+  val cluster = exports(Seq("akka.cluster.*"))
+
+  val fileMailbox = exports(Seq("akka.actor.mailbox.*"))
+
+  val mailboxesCommon = exports(Seq("akka.actor.mailbox.*"))
+
+  val remote = exports(Seq("akka.remote.*", "akka.routing.*", "akka.serialization.*"))
+
+  val slf4j = exports(Seq("akka.event.slf4j.*"))
+
+  val transactor = exports(Seq("akka.transactor.*"))
+
+  val zeroMQ = exports(Seq("akka.zeromq.*"))
+
+  def exports(packages: Seq[String]) = osgiSettings ++ Seq(
+    OsgiKeys.importPackage := Seq("!sun.misc", akkaImport(), configImport(), scalaImport(), "*"),
+    OsgiKeys.exportPackage := packages
+  )
+
   def akkaImport(packageName: String = "akka.*") = "%s;version=\"[2.1,2.2)\"".format(packageName)
+  def configImport(packageName: String = "com.typesafe.config.*") = "%s;version=\"[0.4,0.5)\"".format(packageName)
+  def scalaImport(packageName: String = "scala.*") = "%s;version=\"[2.9.2,2.10)\"".format(packageName)
 
 }