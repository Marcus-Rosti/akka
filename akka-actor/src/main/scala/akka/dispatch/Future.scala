/**
 *  Copyright (C) 2009-2011 Scalable Solutions AB <http://scalablesolutions.se>
 */

package akka.dispatch

import akka.AkkaException
import akka.event.EventHandler
<<<<<<< HEAD
import akka.actor.{ Actor, Channel, ForwardableChannel, NullChannel, UntypedChannel, ActorRef, Scheduler, Timeout }
import akka.util.{ Duration, BoxedType }
=======
import akka.actor.{ Actor, Channel, ForwardableChannel, NullChannel, UntypedChannel, ActorRef }
>>>>>>> 2bf5ccdf
import akka.japi.{ Procedure, Function ⇒ JFunc }

import scala.util.continuations._

import java.util.concurrent.locks.ReentrantLock
import java.util.concurrent.{ ConcurrentLinkedQueue, TimeUnit, Callable }
import java.util.concurrent.TimeUnit.{ NANOSECONDS ⇒ NANOS, MILLISECONDS ⇒ MILLIS }
import java.lang.{ Iterable ⇒ JIterable }
import java.util.{ LinkedList ⇒ JLinkedList }

import scala.annotation.tailrec
import scala.collection.mutable.Stack
import akka.util.{ Switch, Duration, BoxedType }
import java.util.concurrent.atomic.{ AtomicLong, AtomicBoolean }

class FutureTimeoutException(message: String, cause: Throwable = null) extends AkkaException(message, cause)

object Futures {

  /**
   * Java API, equivalent to Future.apply
   */
  def future[T](body: Callable[T]): Future[T] =
    Future(body.call)

  /**
   * Java API, equivalent to Future.apply
   */
  def future[T](body: Callable[T], timeout: Timeout): Future[T] =
    Future(body.call, timeout)

  /**
   * Java API, equivalent to Future.apply
   */
  def future[T](body: Callable[T], timeout: Long): Future[T] =
    Future(body.call, timeout)

  /**
   * Java API, equivalent to Future.apply
   */
  def future[T](body: Callable[T], dispatcher: MessageDispatcher): Future[T] =
    Future(body.call)(dispatcher)

  /**
   * Java API, equivalent to Future.apply
   */
  def future[T](body: Callable[T], timeout: Timeout, dispatcher: MessageDispatcher): Future[T] =
    Future(body.call)(dispatcher, timeout)

  /**
   * Java API, equivalent to Future.apply
   */
  def future[T](body: Callable[T], timeout: Long, dispatcher: MessageDispatcher): Future[T] =
    Future(body.call)(dispatcher, timeout)

  /**
   * Returns a Future to the result of the first future in the list that is completed
   */
  def firstCompletedOf[T](futures: Iterable[Future[T]], timeout: Timeout = Timeout.never): Future[T] = {
    val futureResult = new DefaultPromise[T](timeout)

    val completeFirst: Future[T] ⇒ Unit = _.value.foreach(futureResult complete _)
    for (f ← futures) f onComplete completeFirst

    futureResult
  }

  /**
   * Java API.
   * Returns a Future to the result of the first future in the list that is completed
   */
  def firstCompletedOf[T <: AnyRef](futures: java.lang.Iterable[Future[T]], timeout: Timeout): Future[T] =
    firstCompletedOf(scala.collection.JavaConversions.iterableAsScalaIterable(futures), timeout)

  /**
   * A non-blocking fold over the specified futures.
   * The fold is performed on the thread where the last future is completed,
   * the result will be the first failure of any of the futures, or any failure in the actual fold,
   * or the result of the fold.
   * Example:
   * <pre>
   *   val result = Futures.fold(0)(futures)(_ + _).await.result
   * </pre>
   */
  def fold[T, R](zero: R, timeout: Timeout = Timeout.default)(futures: Iterable[Future[T]])(foldFun: (R, T) ⇒ R): Future[R] = {
    if (futures.isEmpty) {
      new KeptPromise[R](Right(zero))
    } else {
      val result = new DefaultPromise[R](timeout)
      val results = new ConcurrentLinkedQueue[T]()
      val done = new Switch(false)
      val allDone = futures.size

      val aggregate: Future[T] ⇒ Unit = f ⇒ if (done.isOff && !result.isCompleted) { //TODO: This is an optimization, is it premature?
        f.value.get match {
          case r: Right[Throwable, T] ⇒
            val added = results add r.b
            if (added && results.size == allDone) { //Only one thread can get here
              if (done.switchOn) {
                try {
                  val i = results.iterator
                  var currentValue = zero
                  while (i.hasNext) { currentValue = foldFun(currentValue, i.next) }
                  result completeWithResult currentValue
                } catch {
                  case e: Exception ⇒
                    EventHandler.error(e, this, e.getMessage)
                    result completeWithException e
                }
                finally {
                  results.clear
                }
              }
            }
          case l: Left[Throwable, T] ⇒
            if (done.switchOn) {
              result completeWithException l.a
              results.clear
            }
        }
      }

      futures foreach { _ onComplete aggregate }
      result
    }
  }

  /**
   * Java API
   * A non-blocking fold over the specified futures.
   * The fold is performed on the thread where the last future is completed,
   * the result will be the first failure of any of the futures, or any failure in the actual fold,
   * or the result of the fold.
   */
  def fold[T <: AnyRef, R <: AnyRef](zero: R, timeout: Timeout, futures: java.lang.Iterable[Future[T]], fun: akka.japi.Function2[R, T, R]): Future[R] =
    fold(zero, timeout)(scala.collection.JavaConversions.iterableAsScalaIterable(futures))(fun.apply _)

  def fold[T <: AnyRef, R <: AnyRef](zero: R, timeout: Long, futures: java.lang.Iterable[Future[T]], fun: akka.japi.Function2[R, T, R]): Future[R] = fold(zero, timeout: Timeout, futures, fun)

  def fold[T <: AnyRef, R <: AnyRef](zero: R, futures: java.lang.Iterable[Future[T]], fun: akka.japi.Function2[R, T, R]): Future[R] = fold(zero, Timeout.default, futures, fun)

  /**
   * Initiates a fold over the supplied futures where the fold-zero is the result value of the Future that's completed first
   * Example:
   * <pre>
   *   val result = Futures.reduce(futures)(_ + _).await.result
   * </pre>
   */
  def reduce[T, R >: T](futures: Iterable[Future[T]], timeout: Timeout = Timeout.default)(op: (R, T) ⇒ T): Future[R] = {
    if (futures.isEmpty)
      new KeptPromise[R](Left(new UnsupportedOperationException("empty reduce left")))
    else {
      val result = new DefaultPromise[R](timeout)
      val seedFound = new AtomicBoolean(false)
      val seedFold: Future[T] ⇒ Unit = f ⇒ {
        if (seedFound.compareAndSet(false, true)) { //Only the first completed should trigger the fold
          f.value.get match {
            case r: Right[Throwable, T] ⇒
              result.completeWith(fold(r.b, timeout)(futures.filterNot(_ eq f))(op))
            case l: Left[Throwable, T] ⇒
              result.completeWithException(l.a)
          }
        }
      }
      for (f ← futures) f onComplete seedFold //Attach the listener to the Futures
      result
    }
  }

  /**
   * Java API.
   * Initiates a fold over the supplied futures where the fold-zero is the result value of the Future that's completed first
   */
  def reduce[T <: AnyRef, R >: T](futures: java.lang.Iterable[Future[T]], timeout: Timeout, fun: akka.japi.Function2[R, T, T]): Future[R] =
    reduce(scala.collection.JavaConversions.iterableAsScalaIterable(futures), timeout)(fun.apply _)

  def reduce[T <: AnyRef, R >: T](futures: java.lang.Iterable[Future[T]], timeout: Long, fun: akka.japi.Function2[R, T, T]): Future[R] = reduce(futures, timeout: Timeout, fun)

  /**
   * Java API.
   * Simple version of Futures.traverse. Transforms a java.lang.Iterable[Future[A]] into a Future[java.lang.Iterable[A]].
   * Useful for reducing many Futures into a single Future.
   */
  def sequence[A](in: JIterable[Future[A]], timeout: Timeout): Future[JIterable[A]] =
    scala.collection.JavaConversions.iterableAsScalaIterable(in).foldLeft(Future(new JLinkedList[A]()))((fr, fa) ⇒
      for (r ← fr; a ← fa) yield {
        r add a
        r
      })

  /**
   * Java API.
   * Simple version of Futures.traverse. Transforms a java.lang.Iterable[Future[A]] into a Future[java.lang.Iterable[A]].
   * Useful for reducing many Futures into a single Future.
   */
  def sequence[A](in: JIterable[Future[A]]): Future[JIterable[A]] = sequence(in, Timeout.default)

  /**
   * Java API.
   * Transforms a java.lang.Iterable[A] into a Future[java.lang.Iterable[B]] using the provided Function A => Future[B].
   * This is useful for performing a parallel map. For example, to apply a function to all items of a list
   * in parallel.
   */
  def traverse[A, B](in: JIterable[A], timeout: Timeout, fn: JFunc[A, Future[B]]): Future[JIterable[B]] =
    scala.collection.JavaConversions.iterableAsScalaIterable(in).foldLeft(Future(new JLinkedList[B]())) { (fr, a) ⇒
      val fb = fn(a)
      for (r ← fr; b ← fb) yield {
        r add b
        r
      }
    }

  /**
   * Java API.
   * Transforms a java.lang.Iterable[A] into a Future[java.lang.Iterable[B]] using the provided Function A => Future[B].
   * This is useful for performing a parallel map. For example, to apply a function to all items of a list
   * in parallel.
   *
   * def traverse[A, B, M[_] <: Traversable[_]](in: M[A], timeout: Long = Actor.TIMEOUT)(fn: A => Future[B])(implicit cbf: CanBuildFrom[M[A], B, M[B]]): Future[M[B]] =
   * in.foldLeft(new DefaultPromise[Builder[B, M[B]]](timeout).completeWithResult(cbf(in)): Future[Builder[B, M[B]]]) { (fr, a) =>
   * val fb = fn(a.asInstanceOf[A])
   * for (r <- fr; b <-fb) yield (r += b)
   * }.map(_.result)
   */
  def traverse[A, B](in: JIterable[A], fn: JFunc[A, Future[B]]): Future[JIterable[B]] = traverse(in, Timeout.default, fn)
}

object Future {

  /**
   * This method constructs and returns a Future that will eventually hold the result of the execution of the supplied body
   * The execution is performed by the specified Dispatcher.
   */
  def apply[T](body: ⇒ T)(implicit dispatcher: MessageDispatcher, timeout: Timeout = implicitly): Future[T] =
    dispatcher.dispatchFuture(() ⇒ body, timeout)

  def apply[T](body: ⇒ T, timeout: Timeout)(implicit dispatcher: MessageDispatcher): Future[T] =
    apply(body)(dispatcher, timeout)

  def apply[T](body: ⇒ T, timeout: Long)(implicit dispatcher: MessageDispatcher): Future[T] =
    apply(body)(dispatcher, timeout)

  import scala.collection.mutable.Builder
  import scala.collection.generic.CanBuildFrom

  /**
   * Simple version of Futures.traverse. Transforms a Traversable[Future[A]] into a Future[Traversable[A]].
   * Useful for reducing many Futures into a single Future.
   */
  def sequence[A, M[_] <: Traversable[_]](in: M[Future[A]])(implicit cbf: CanBuildFrom[M[Future[A]], A, M[A]], timeout: Timeout): Future[M[A]] =
    in.foldLeft(new KeptPromise(Right(cbf(in))): Future[Builder[A, M[A]]])((fr, fa) ⇒ for (r ← fr; a ← fa.asInstanceOf[Future[A]]) yield (r += a)).map(_.result)

  def sequence[A, M[_] <: Traversable[_]](timeout: Timeout)(in: M[Future[A]])(implicit cbf: CanBuildFrom[M[Future[A]], A, M[A]]): Future[M[A]] =
    sequence(in)(cbf, timeout)

  /**
   * Transforms a Traversable[A] into a Future[Traversable[B]] using the provided Function A => Future[B].
   * This is useful for performing a parallel map. For example, to apply a function to all items of a list
   * in parallel:
   * <pre>
   * val myFutureList = Futures.traverse(myList)(x => Future(myFunc(x)))
   * </pre>
   */
  def traverse[A, B, M[_] <: Traversable[_]](in: M[A])(fn: A ⇒ Future[B])(implicit cbf: CanBuildFrom[M[A], B, M[B]], timeout: Timeout): Future[M[B]] =
    in.foldLeft(new KeptPromise(Right(cbf(in))): Future[Builder[B, M[B]]]) { (fr, a) ⇒
      val fb = fn(a.asInstanceOf[A])
      for (r ← fr; b ← fb) yield (r += b)
    }.map(_.result)

  def traverse[A, B, M[_] <: Traversable[_]](in: M[A], timeout: Timeout)(fn: A ⇒ Future[B])(implicit cbf: CanBuildFrom[M[A], B, M[B]]): Future[M[B]] =
    traverse(in)(fn)(cbf, timeout)

  /**
   * Captures a block that will be transformed into 'Continuation Passing Style' using Scala's Delimited
   * Continuations plugin.
   *
   * Within the block, the result of a Future may be accessed by calling Future.apply. At that point
   * execution is suspended with the rest of the block being stored in a continuation until the result
   * of the Future is available. If an Exception is thrown while processing, it will be contained
   * within the resulting Future.
   *
   * This allows working with Futures in an imperative style without blocking for each result.
   *
   * Completing a Future using 'Promise << Future' will also suspend execution until the
   * value of the other Future is available.
   *
   * The Delimited Continuations compiler plugin must be enabled in order to use this method.
   */
  def flow[A](body: ⇒ A @cps[Future[Any]])(implicit timeout: Timeout): Future[A] = {
    val future = Promise[A](timeout)
    (reset(future.asInstanceOf[Promise[Any]].completeWithResult(body)): Future[Any]) onException { case e => future completeWithException e }
    future
  }
}

sealed trait Future[+T] {

  /**
   * For use only within a Future.flow block or another compatible Delimited Continuations reset block.
   *
   * Returns the result of this Future without blocking, by suspending execution and storing it as a
   * continuation until the result is available.
   *
   * If this Future is untyped (a Future[Nothing]), a type parameter must be explicitly provided or
   * execution will fail. The normal result of getting a Future from an ActorRef using ? will return
   * an untyped Future.
   */
  def apply[A >: T](): A @cps[Future[Any]] = shift(this flatMap (_: A ⇒ Future[Any]))

  /**
   * Blocks awaiting completion of this Future, then returns the resulting value,
   * or throws the completed exception
   *
   * Scala & Java API
   *
   * throws FutureTimeoutException if this Future times out when waiting for completion
   */
  def get: T = this.await.resultOrException.get

  /**
   * Blocks the current thread until the Future has been completed or the
   * timeout has expired. In the case of the timeout expiring a
   * FutureTimeoutException will be thrown.
   */
  def await: Future[T]

  /**
   * Blocks the current thread until the Future has been completed or the
   * timeout has expired. The timeout will be the least value of 'atMost' and the timeout
   * supplied at the constructuion of this Future.
   * In the case of the timeout expiring a FutureTimeoutException will be thrown.
   */
  def await(atMost: Duration): Future[T]

  /**
   * Await completion of this Future (as `await`) and return its value if it
   * conforms to A's erased type.
   *
   * def as[A](implicit m: Manifest[A]): Option[A] =
   * try {
   * await
   * value match {
   * case None                ⇒ None
   * case Some(_: Left[_, _]) ⇒ None
   * case Some(Right(v))      ⇒ Some(BoxedType(m.erasure).cast(v).asInstanceOf[A])
   * }
   * } catch {
   * case _: Exception ⇒ None
   * }
   */

  /**
   * Tests whether this Future has been completed.
   */
  final def isCompleted: Boolean = value.isDefined

  /**
   * Tests whether this Future's timeout has expired.
   *
   * Note that an expired Future may still contain a value, or it may be
   * completed with a value.
   */
  def isExpired: Boolean

  def timeout: Timeout

  /**
   * This Future's timeout in nanoseconds.
   */
  def timeoutInNanos = if (timeout.duration.isFinite) timeout.duration.toNanos else Long.MaxValue

  /**
   * The contained value of this Future. Before this Future is completed
   * the value will be None. After completion the value will be Some(Right(t))
   * if it contains a valid result, or Some(Left(error)) if it contains
   * an exception.
   */
  def value: Option[Either[Throwable, T]]

  /**
   * Returns the successful result of this Future if it exists.
   */
  final def result: Option[T] = {
    val v = value
    if (v.isDefined) v.get.right.toOption
    else None
  }

  /**
   * Returns the contained exception of this Future if it exists.
   */
  final def exception: Option[Throwable] = {
    val v = value
    if (v.isDefined) v.get.left.toOption
    else None
  }

  /**
   * When this Future is completed, apply the provided function to the
   * Future. If the Future has already been completed, this will apply
   * immediately.
   */
  def onComplete(func: Future[T] ⇒ Unit): this.type

  /**
   * When the future is completed with a valid result, apply the provided
   * PartialFunction to the result.
   * <pre>
   *   val result = future onResult {
   *     case Foo => "foo"
   *     case Bar => "bar"
   *   }
   * </pre>
   */
  final def onResult(pf: PartialFunction[Any, Unit]): this.type = onComplete { f ⇒
    val optr = f.result
    if (optr.isDefined) {
      val r = optr.get
      if (pf isDefinedAt r) pf(r)
    }
  }

  /**
   * When the future is completed with an exception, apply the provided
   * PartialFunction to the exception.
   * <pre>
   *   val result = future onException {
   *     case Foo => "foo"
   *     case Bar => "bar"
   *   }
   * </pre>
   */
  final def onException(pf: PartialFunction[Throwable, Unit]): Future[T] = onComplete { f ⇒
    val opte = f.exception
    if (opte.isDefined) {
      val e = opte.get
      if (pf isDefinedAt e) pf(e)
    }
  }

  def onTimeout(func: Future[T] ⇒ Unit): this.type

  def orElse[A >: T](fallback: ⇒ A): Future[A]

  /**
   * Creates a new Future by applying a PartialFunction to the successful
   * result of this Future if a match is found, or else return a MatchError.
   * If this Future is completed with an exception then the new Future will
   * also contain this exception.
   * Example:
   * <pre>
   * val future1 = for {
   *   a <- actor ? Req("Hello") collect { case Res(x: Int)    => x }
   *   b <- actor ? Req(a)       collect { case Res(x: String) => x }
   *   c <- actor ? Req(7)       collect { case Res(x: String) => x }
   * } yield b + "-" + c
   * </pre>
   */
  final def collect[A](pf: PartialFunction[Any, A])(implicit timeout: Timeout): Future[A] = value match {
    case Some(Right(r)) ⇒
      new KeptPromise[A](try {
        if (pf isDefinedAt r)
          Right(pf(r))
        else
          Left(new MatchError(r))
      } catch {
        case e: Exception ⇒
          EventHandler.error(e, this, e.getMessage)
          Left(e)
      })
    case Some(_) ⇒
      this.asInstanceOf[Future[A]]
    case None ⇒
      val future = new DefaultPromise[A](timeout)
      onComplete { self ⇒
        future complete {
          self.value.get match {
            case Right(r) ⇒
              try {
                if (pf isDefinedAt r) Right(pf(r))
                else Left(new MatchError(r))
              } catch {
                case e: Exception ⇒
                  EventHandler.error(e, this, e.getMessage)
                  Left(e)
              }
            case v ⇒ v.asInstanceOf[Either[Throwable, A]]
          }
        }
      }
      future
  }

  /**
   * Creates a new Future that will handle any matching Throwable that this
   * Future might contain. If there is no match, or if this Future contains
   * a valid result then the new Future will contain the same.
   * Example:
   * <pre>
   * Future(6 / 0) recover { case e: ArithmeticException => 0 } // result: 0
   * Future(6 / 0) recover { case e: NotFoundException   => 0 } // result: exception
   * Future(6 / 2) recover { case e: ArithmeticException => 0 } // result: 3
   * </pre>
   */
  final def recover[A >: T](pf: PartialFunction[Throwable, A])(implicit timeout: Timeout): Future[A] = value match {
    case Some(Left(e)) ⇒
      try {
        if (pf isDefinedAt e)
          new KeptPromise(Right(pf(e)))
        else
          this.asInstanceOf[Future[A]]
      } catch {
        case e: Exception ⇒
          EventHandler.error(e, this, e.getMessage)
          new KeptPromise(Left(e))
      }
    case Some(_) ⇒
      this.asInstanceOf[Future[A]]
    case None ⇒
      val future = new DefaultPromise[A](timeout)
      onComplete { self ⇒
        future complete {
          self.value.get match {
            case Left(e) ⇒
              try {
                if (pf isDefinedAt e) Right(pf(e))
                else Left(e)
              } catch {
                case x: Exception ⇒
                  Left(x)
              }
            case v ⇒ v
          }
        }
      }
      future
  }

  /**
   * Creates a new Future by applying a function to the successful result of
   * this Future. If this Future is completed with an exception then the new
   * Future will also contain this exception.
   * Example:
   * <pre>
   * val future1 = for {
   *   a: Int    <- actor ? "Hello" // returns 5
   *   b: String <- actor ? a       // returns "10"
   *   c: String <- actor ? 7       // returns "14"
   * } yield b + "-" + c
   * </pre>
   */
  final def map[A](f: T ⇒ A)(implicit timeout: Timeout): Future[A] = value match {
    case Some(Right(r)) ⇒
      new KeptPromise[A](try {
        Right(f(r))
      } catch {
        case e: Exception ⇒
          EventHandler.error(e, this, e.getMessage)
          Left(e)
      })
    case Some(_) ⇒
      this.asInstanceOf[Future[A]]
    case None ⇒
      val future = new DefaultPromise[A](timeout)
      onComplete { self ⇒
        future complete {
          self.value.get match {
            case Right(r) ⇒
              try {
                Right(f(r))
              } catch {
                case e: Exception ⇒
                  EventHandler.error(e, this, e.getMessage)
                  Left(e)
              }
            case v ⇒ v.asInstanceOf[Either[Throwable, A]]
          }
        }
      }
      future
  }

  /**
   * Creates a new Future[A] which is completed with this Future's result if
   * that conforms to A's erased type or a ClassCastException otherwise.
   */
  final def mapTo[A](implicit m: Manifest[A], timeout: Timeout = this.timeout): Future[A] = value match {
    case Some(Right(t)) ⇒
      new KeptPromise(try {
        Right(BoxedType(m.erasure).cast(t).asInstanceOf[A])
      } catch {
        case e: ClassCastException ⇒ Left(e)
      })
    case Some(_) ⇒
      this.asInstanceOf[Future[A]]
    case None ⇒
      val fa = new DefaultPromise[A](timeout)
      onComplete { ft ⇒
        fa complete (ft.value.get match {
          case l: Left[_, _] ⇒ l.asInstanceOf[Either[Throwable, A]]
          case Right(t) ⇒
            try {
              Right(BoxedType(m.erasure).cast(t).asInstanceOf[A])
            } catch {
              case e: ClassCastException ⇒ Left(e)
            }
        })
      }
      fa
  }

  /**
   * Creates a new Future by applying a function to the successful result of
   * this Future, and returns the result of the function as the new Future.
   * If this Future is completed with an exception then the new Future will
   * also contain this exception.
   * Example:
   * <pre>
   * val future1 = for {
   *   a: Int    <- actor ? "Hello" // returns 5
   *   b: String <- actor ? a       // returns "10"
   *   c: String <- actor ? 7       // returns "14"
   * } yield b + "-" + c
   * </pre>
   */
  final def flatMap[A](f: T ⇒ Future[A])(implicit timeout: Timeout): Future[A] = value match {
    case Some(Right(r)) ⇒
      try {
        f(r)
      } catch {
        case e: Exception ⇒
          EventHandler.error(e, this, e.getMessage)
          new KeptPromise(Left(e))
      }
    case Some(_) ⇒
      this.asInstanceOf[Future[A]]
    case None ⇒
      val future = new DefaultPromise[A](timeout)
      onComplete {
        _.value.get match {
          case Right(r) ⇒
            try {
              future completeWith f(r)
            } catch {
              case e: Exception ⇒
                EventHandler.error(e, this, e.getMessage)
                future complete Left(e)
            }
          case v ⇒ future complete v.asInstanceOf[Either[Throwable, A]]
        }
      }
      future
  }

  final def foreach(f: T ⇒ Unit): Unit = onComplete {
    _.result match {
      case Some(v) ⇒ f(v)
      case None    ⇒
    }
  }

  final def withFilter(p: T ⇒ Boolean) = new FutureWithFilter[T](this, p)

  final class FutureWithFilter[+A](self: Future[A], p: A ⇒ Boolean)(implicit timeout: Timeout) {
    def foreach(f: A ⇒ Unit): Unit = self filter p foreach f
    def map[B](f: A ⇒ B): Future[B] = self filter p map f
    def flatMap[B](f: A ⇒ Future[B]): Future[B] = self filter p flatMap f
    def withFilter(q: A ⇒ Boolean): FutureWithFilter[A] = new FutureWithFilter[A](self, x ⇒ p(x) && q(x))
  }

  final def filter(p: T ⇒ Boolean)(implicit timeout: Timeout): Future[T] = value match {
    case Some(Right(r)) ⇒
      try {
        if (p(r))
          this
        else
          new KeptPromise(Left(new MatchError(r)))
      } catch {
        case e: Exception ⇒
          EventHandler.error(e, this, e.getMessage)
          new KeptPromise(Left(e))
      }
    case Some(_) ⇒
      this
    case None ⇒
      val future = new DefaultPromise[T](timeout)
      onComplete { self ⇒
        future complete {
          self.value.get match {
            case Right(r) ⇒
              try {
                if (p(r))
                  Right(r)
                else
                  Left(new MatchError(r))
              } catch {
                case e: Exception ⇒
                  EventHandler.error(e, this, e.getMessage)
                  Left(e)
              }
            case v ⇒ v
          }
        }
      }
      future
  }

  /**
   * Returns the current result, throws the exception if one has been raised, else returns None
   */
  final def resultOrException: Option[T] = {
    val v = value
    if (v.isDefined) {
      val r = v.get
      if (r.isLeft) throw r.left.get
      else r.right.toOption
    } else None
  }

  /* Java API */
  final def onComplete[A >: T](proc: Procedure[Future[A]]): this.type = onComplete(proc(_))

  final def map[A >: T, B](f: JFunc[A, B]): Future[B] = map(f(_))

  final def flatMap[A >: T, B](f: JFunc[A, Future[B]]): Future[B] = flatMap(f(_))

  final def foreach[A >: T](proc: Procedure[A]): Unit = foreach(proc(_))

  final def filter(p: JFunc[Any, Boolean]): Future[Any] = filter(p(_))

}

object Promise {

  /**
   * Creates a non-completed, new, Promise with the supplied timeout in milliseconds
   */
  def apply[A](timeout: Timeout): Promise[A] = new DefaultPromise[A](timeout)

  /**
   * Creates a non-completed, new, Promise with the default timeout (akka.actor.timeout in conf)
   */
  def apply[A](): Promise[A] = apply(Timeout.default)

  /**
   * Construct a completable channel
   */
  def channel(timeout: Long = Actor.TIMEOUT): ActorPromise = new ActorPromise(timeout)

  private[akka] val callbacksPendingExecution = new ThreadLocal[Option[Stack[() ⇒ Unit]]]() {
    override def initialValue = None
  }
}

/**
 * Essentially this is the Promise (or write-side) of a Future (read-side).
 */
trait Promise[T] extends Future[T] {
  /**
   * Completes this Future with the specified result, if not already completed.
   * @return this
   */
  def complete(value: Either[Throwable, T]): this.type

  /**
   * Completes this Future with the specified result, if not already completed.
   * @return this
   */
  final def completeWithResult(result: T): this.type = complete(Right(result))

  /**
   * Completes this Future with the specified exception, if not already completed.
   * @return this
   */
  final def completeWithException(exception: Throwable): this.type = complete(Left(exception))

  /**
   * Completes this Future with the specified other Future, when that Future is completed,
   * unless this Future has already been completed.
   * @return this.
   */
  final def completeWith(other: Future[T]): this.type = {
    other onComplete { f ⇒ complete(f.value.get) }
    this
  }

  final def <<(value: T): Future[T] @cps[Future[Any]] = shift { cont: (Future[T] ⇒ Future[Any]) ⇒ cont(complete(Right(value))) }

  final def <<(other: Future[T]): Future[T] @cps[Future[Any]] = shift { cont: (Future[T] ⇒ Future[Any]) ⇒
    val fr = new DefaultPromise[Any]()
    this completeWith other onComplete { f ⇒
      try {
        fr completeWith cont(f)
      } catch {
        case e: Exception ⇒
          EventHandler.error(e, this, e.getMessage)
          fr completeWithException e
      }
    }
    fr
  }

  final def <<(stream: PromiseStreamOut[T]): Future[T] @cps[Future[Any]] = shift { cont: (Future[T] ⇒ Future[Any]) ⇒
    val fr = Promise[Any]()
    stream.dequeue(this).onComplete { f ⇒
      try {
        fr completeWith cont(f)
      } catch {
        case e: Exception ⇒
          EventHandler.error(e, this, e.getMessage)
          fr completeWithException e
      }
    }
    fr
  }

}

/**
 * The default concrete Future implementation.
 */
class DefaultPromise[T](val timeout: Timeout) extends Promise[T] {
  self ⇒

  def this() = this(Timeout.default)

  def this(timeout: Long) = this(Timeout(timeout))

  def this(timeout: Long, timeunit: TimeUnit) = this(Timeout(timeout, timeunit))

  private val _startTimeInNanos = currentTimeInNanos
  private val _lock = new ReentrantLock
  private val _signal = _lock.newCondition
  private var _value: Option[Either[Throwable, T]] = None
  private var _listeners: List[Future[T] ⇒ Unit] = Nil

  /**
   * Must be called inside _lock.lock<->_lock.unlock
   */
  @tailrec
  private def awaitUnsafe(waitTimeNanos: Long): Boolean = {
    if (_value.isEmpty && waitTimeNanos > 0) {
      val start = currentTimeInNanos
      val remainingNanos = try {
        _signal.awaitNanos(waitTimeNanos)
      } catch {
        case e: InterruptedException ⇒
          waitTimeNanos - (currentTimeInNanos - start)
      }
      awaitUnsafe(remainingNanos)
    } else {
      _value.isDefined
    }
  }

  def await(atMost: Duration) = {
    _lock.lock()
    if (try { awaitUnsafe(atMost.toNanos min timeLeft()) } finally { _lock.unlock }) this
    else throw new FutureTimeoutException("Futures timed out after [" + NANOS.toMillis(timeoutInNanos) + "] milliseconds")
  }

  def await = {
    _lock.lock()
    try {
      if (timeout.duration.isFinite) {
        if (awaitUnsafe(timeLeft())) this
        else throw new FutureTimeoutException("Futures timed out after [" + NANOS.toMillis(timeoutInNanos) + "] milliseconds")
      } else {
        while (_value.isEmpty) { _signal.await }
        this
      }
    } finally {
      _lock.unlock
    }
  }

  def isExpired: Boolean = if (timeout.duration.isFinite) timeLeft() <= 0 else false

  def value: Option[Either[Throwable, T]] = {
    _lock.lock
    try {
      _value
    } finally {
      _lock.unlock
    }
  }

  def complete(value: Either[Throwable, T]): this.type = {
    _lock.lock
    val notifyTheseListeners = try {
      if (_value.isEmpty) { //Only complete if we aren't expired
        if (!isExpired) {
          _value = Some(value)
          val existingListeners = _listeners
          _listeners = Nil
          existingListeners
        } else {
          _listeners = Nil
          Nil
        }
      } else Nil
    } finally {
      _signal.signalAll
      _lock.unlock
    }

    if (notifyTheseListeners.nonEmpty) { // Steps to ensure we don't run into a stack-overflow situation
      @tailrec
      def runCallbacks(rest: List[Future[T] ⇒ Unit], callbacks: Stack[() ⇒ Unit]) {
        if (rest.nonEmpty) {
          notifyCompleted(rest.head)
          while (callbacks.nonEmpty) { callbacks.pop().apply() }
          runCallbacks(rest.tail, callbacks)
        }
      }

      val pending = Promise.callbacksPendingExecution.get
      if (pending.isDefined) { //Instead of nesting the calls to the callbacks (leading to stack overflow)
        pending.get.push(() ⇒ { // Linearize/aggregate callbacks at top level and then execute
          val doNotify = notifyCompleted _ //Hoist closure to avoid garbage
          notifyTheseListeners foreach doNotify
        })
      } else {
        try {
          val callbacks = Stack[() ⇒ Unit]() // Allocate new aggregator for pending callbacks
          Promise.callbacksPendingExecution.set(Some(callbacks)) // Specify the callback aggregator
          runCallbacks(notifyTheseListeners, callbacks) // Execute callbacks, if they trigger new callbacks, they are aggregated
        } finally { Promise.callbacksPendingExecution.set(None) } // Ensure cleanup
      }
    }

    this
  }

  def onComplete(func: Future[T] ⇒ Unit): this.type = {
    _lock.lock
    val notifyNow = try {
      if (_value.isEmpty) {
        if (!isExpired) { //Only add the listener if the future isn't expired
          _listeners ::= func
          false
        } else false //Will never run the callback since the future is expired
      } else true
    } finally {
      _lock.unlock
    }

    if (notifyNow) notifyCompleted(func)

    this
  }

  def onTimeout(func: Future[T] ⇒ Unit): this.type = {
    if (timeout.duration.isFinite) {
      _lock.lock
      val runNow = try {
        if (_value.isEmpty) {
          if (!isExpired) {
            val runnable = new Runnable {
              def run() {
                if (!isCompleted) func(self)
              }
            }
            Scheduler.scheduleOnce(runnable, timeLeft, NANOS)
            false
          } else true
        } else false
      } finally {
        _lock.unlock
      }

      if (runNow) func(this)
    }

    this
  }

  final def orElse[A >: T](fallback: ⇒ A): Future[A] =
    if (timeout.duration.isFinite) {
      value match {
        case Some(_)        ⇒ this
        case _ if isExpired ⇒ new KeptPromise[A](try { Right(fallback) } catch { case e: Exception ⇒ Left(e) })
        case _ ⇒
          val promise = new DefaultPromise[A](Timeout.never)
          promise completeWith this
          val runnable = new Runnable {
            def run() {
              if (!isCompleted) promise complete (try { Right(fallback) } catch { case e: Exception ⇒ Left(e) })
            }
          }
          Scheduler.scheduleOnce(runnable, timeLeft, NANOS)
          promise
      }
    } else this

  private def notifyCompleted(func: Future[T] ⇒ Unit) {
    try {
      func(this)
    } catch {
      case e ⇒ EventHandler notify EventHandler.Error(e, this)
    }
  }

  @inline
  private def currentTimeInNanos: Long = MILLIS.toNanos(System.currentTimeMillis)
  @inline
  private def timeLeft(): Long = timeoutInNanos - (currentTimeInNanos - _startTimeInNanos)
}

class ActorPromise(timeout: Timeout) extends DefaultPromise[Any](timeout) with ForwardableChannel {

  def !(message: Any)(implicit channel: UntypedChannel = NullChannel) = completeWithResult(message)

  def sendException(ex: Throwable) = completeWithException(ex)

  def channel: UntypedChannel = this

  def isUsableOnlyOnce = true
  def isUsable = !isCompleted
  def isReplyable = false
  def canSendException = true

  @deprecated("ActorPromise merged with Channel[Any], just use 'this'", "1.2")
  def future = this
}

object ActorPromise {
  def apply(f: Promise[Any]): ActorPromise =
    new ActorPromise(f.timeout) {
      completeWith(f)
      override def !(message: Any)(implicit channel: UntypedChannel) = f completeWithResult message
      override def sendException(ex: Throwable) = f completeWithException ex
    }
}

/**
 * An already completed Future is seeded with it's result at creation, is useful for when you are participating in
 * a Future-composition but you already have a value to contribute.
 */
sealed class KeptPromise[T](suppliedValue: Either[Throwable, T]) extends Promise[T] {
  val value = Some(suppliedValue)

  def complete(value: Either[Throwable, T]): this.type = this
  def onComplete(func: Future[T] ⇒ Unit): this.type = { func(this); this }
  def await(atMost: Duration): this.type = this
  def await: this.type = this
  def isExpired: Boolean = true
  def timeout: Timeout = Timeout.zero

  final def onTimeout(func: Future[T] ⇒ Unit): this.type = this
  final def orElse[A >: T](fallback: ⇒ A): Future[A] = this

}<|MERGE_RESOLUTION|>--- conflicted
+++ resolved
@@ -6,12 +6,8 @@
 
 import akka.AkkaException
 import akka.event.EventHandler
-<<<<<<< HEAD
 import akka.actor.{ Actor, Channel, ForwardableChannel, NullChannel, UntypedChannel, ActorRef, Scheduler, Timeout }
 import akka.util.{ Duration, BoxedType }
-=======
-import akka.actor.{ Actor, Channel, ForwardableChannel, NullChannel, UntypedChannel, ActorRef }
->>>>>>> 2bf5ccdf
 import akka.japi.{ Procedure, Function ⇒ JFunc }
 
 import scala.util.continuations._
